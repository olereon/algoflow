import { ParsedLine, ValidationResult, FunctionDefinition } from '../types';

export function validatePseudocode(parsedLines: ParsedLine[]): ValidationResult {
  const errors: string[] = [];
  const warnings: string[] = [];
  
  // Check for start block
  const hasStart = parsedLines.some(line => line.blockType === 'start');
  if (!hasStart) {
    errors.push('Missing START block');
  }
  
  // Check for end block
  const hasEnd = parsedLines.some(line => line.blockType === 'end');
  if (!hasEnd) {
    errors.push('Missing END block');
  }
  
  // Check for unclosed conditions
  let openConditions = 0;
  let openLoops = 0;
  
  parsedLines.forEach((line, index) => {
    // Opening conditions
    if (line.blockType === 'condition' && !line.isClosing) {
      openConditions++;
    } 
    // Closing conditions (condition blocks marked as closing)
    else if (line.blockType === 'condition' && line.isClosing) {
      openConditions--;
    }
    // Handle "End if", "End else", etc. statements that close conditions
    else if (line.isClosing && /^end\s+(if|else|condition)/i.test(line.content)) {
      openConditions--;
    }
    
    if (line.blockType === 'loop') {
      openLoops++;
      
      // Check for potential infinite loops
      const nextLines = parsedLines.slice(index + 1, index + 10);
      const hasLoopControl = nextLines.some(l => 
        l.content.toLowerCase().includes('break') ||
        l.content.toLowerCase().includes('continue') ||
        l.content.toLowerCase().includes('increment') ||
        l.content.toLowerCase().includes('decrement')
      );
      
      if (!hasLoopControl) {
        warnings.push(`Potential infinite loop detected at line ${index + 1}`);
      }
    }
  });
  
  if (openConditions > 0) {
    errors.push(`${openConditions} unclosed condition block(s)`);
  }
  
  if (openLoops > 0) {
    warnings.push(`${openLoops} unclosed loop(s) - ensure proper loop termination`);
  }
  
  return {
    isValid: errors.length === 0,
    errors,
    warnings
  };
}

/**
 * Validates recursive function structure
 */
export function validateRecursiveFunction(func: FunctionDefinition): ValidationResult {
  const errors: string[] = [];
  const warnings: string[] = [];
  
  if (!func.recursion?.isRecursive) {
    return { isValid: true, errors: [], warnings: [] };
  }
  
  const recursion = func.recursion;
  
  // Check for base cases
  if (recursion.baseCases.length === 0) {
    errors.push(`Recursive function '${func.name}' is missing base case(s)`);
  }
  
  // Check for recursive calls
  if (recursion.callPoints.length === 0) {
    errors.push(`Function '${func.name}' is marked as recursive but has no recursive calls`);
  }
  
  // Validate base case structure
  recursion.baseCases.forEach((baseCase, index) => {
    if (!baseCase.condition) {
      warnings.push(`Base case ${index + 1} in '${func.name}' has no condition`);
    }
    
    if (baseCase.exitType === 'empty' && !baseCase.returnValue) {
      warnings.push(`Base case ${index + 1} in '${func.name}' has no return value`);
    }
  });
  
  // Check for potential stack overflow
  if (recursion.recursionType === 'tree' || recursion.recursionType === 'multiple') {
    if (!recursion.maxDepthHint || recursion.maxDepthHint > 100) {
      warnings.push(`Recursive function '${func.name}' may cause stack overflow with deep recursion`);
    }
  }
  
  // Validate parameter transformations
  recursion.recursiveCases.forEach((recCase, index) => {
    if (recCase.transformations.length === 0) {
      warnings.push(`Recursive case ${index + 1} in '${func.name}' has no parameter transformations - potential infinite recursion`);
    }
    
    // Check for proper decrement/increment
    const hasProperTransform = recCase.transformations.some(t => 
      t.transformationType === 'decrement' || 
      t.transformationType === 'increment' ||
      t.transformationType === 'divide' ||
      t.transformationType === 'property-access'
    );
    
    if (!hasProperTransform) {
      warnings.push(`Recursive case ${index + 1} in '${func.name}' may not converge to base case`);
    }
  });
  
  // Check for tail recursion optimization hint
  if (recursion.recursionType === 'tail') {
    warnings.push(`Function '${func.name}' uses tail recursion - consider iterative approach for better performance`);
  }
  
  // Validate mutual recursion
  if (recursion.recursionType === 'mutual') {
    warnings.push(`Function '${func.name}' uses mutual recursion - ensure all mutually recursive functions are defined`);
  }
  
  return {
    isValid: errors.length === 0,
    errors,
    warnings
  };
}

/**
<<<<<<< HEAD
 * Validates function structure (without START/END requirements)
 */
export function validateFunctionStructure(parsedLines: ParsedLine[]): ValidationResult {
  const errors: string[] = [];
  const warnings: string[] = [];
  
  // Check for unclosed conditions
=======
 * Validates function definition structure (separate from main flow validation)
 */
export function validateFunctionDefinition(parsedLines: ParsedLine[]): ValidationResult {
  const errors: string[] = [];
  const warnings: string[] = [];
  
  // Functions should NOT have START/END blocks (they're not main flow)
  // Instead, they should have parameters and return statements
  
  // Check for proper return statements
  const hasReturn = parsedLines.some(line => line.blockType === 'return');
  if (!hasReturn) {
    warnings.push('Function should have at least one return statement');
  }
  
  // Check for unclosed conditions (enhanced logic for functions)
>>>>>>> 525a7244
  let openConditions = 0;
  let openLoops = 0;
  
  parsedLines.forEach((line, index) => {
<<<<<<< HEAD
    if (line.blockType === 'condition' && !line.isClosing) {
      openConditions++;
    } else if (line.blockType === 'condition' && line.isClosing) {
=======
    // Opening conditions
    if (line.blockType === 'condition' && !line.isClosing) {
      openConditions++;
    } 
    // Closing conditions (condition blocks marked as closing)
    else if (line.blockType === 'condition' && line.isClosing) {
      openConditions--;
    }
    // Handle "End if", "End else", etc. statements that close conditions
    else if (line.isClosing && /^end\s+(if|else|condition)/i.test(line.content)) {
>>>>>>> 525a7244
      openConditions--;
    }
    
    if (line.blockType === 'loop') {
      openLoops++;
      
      // Check for potential infinite loops
      const nextLines = parsedLines.slice(index + 1, index + 10);
      const hasLoopControl = nextLines.some(l => 
        l.content.toLowerCase().includes('break') ||
        l.content.toLowerCase().includes('continue') ||
        l.content.toLowerCase().includes('increment') ||
        l.content.toLowerCase().includes('decrement')
      );
      
      if (!hasLoopControl) {
        warnings.push(`Potential infinite loop detected at line ${index + 1}`);
      }
    }
  });
  
  if (openConditions > 0) {
    errors.push(`${openConditions} unclosed condition block(s)`);
  }
  
  if (openLoops > 0) {
    warnings.push(`${openLoops} unclosed loop(s) - ensure proper loop termination`);
  }
  
  return {
    isValid: errors.length === 0,
    errors,
    warnings
  };
}

/**
 * Validates all functions including recursive ones
 */
export function validateFunctions(functions: FunctionDefinition[]): ValidationResult {
  const allErrors: string[] = [];
  const allWarnings: string[] = [];
  
  functions.forEach(func => {
<<<<<<< HEAD
    // Validate function structure (without START/END requirements)
    const funcValidation = validateFunctionStructure(func.blocks);
=======
    // Validate function structure using function-specific validation
    const funcValidation = validateFunctionDefinition(func.blocks);
>>>>>>> 525a7244
    allErrors.push(...funcValidation.errors.map(e => `In function '${func.name}': ${e}`));
    allWarnings.push(...funcValidation.warnings.map(w => `In function '${func.name}': ${w}`));
    
    // Validate recursive structure if applicable
    if (func.recursion?.isRecursive) {
      const recValidation = validateRecursiveFunction(func);
      allErrors.push(...recValidation.errors);
      allWarnings.push(...recValidation.warnings);
    }
  });
  
  return {
    isValid: allErrors.length === 0,
    errors: allErrors,
    warnings: allWarnings
  };
}<|MERGE_RESOLUTION|>--- conflicted
+++ resolved
@@ -145,7 +145,6 @@
 }
 
 /**
-<<<<<<< HEAD
  * Validates function structure (without START/END requirements)
  */
 export function validateFunctionStructure(parsedLines: ParsedLine[]): ValidationResult {
@@ -153,44 +152,13 @@
   const warnings: string[] = [];
   
   // Check for unclosed conditions
-=======
- * Validates function definition structure (separate from main flow validation)
- */
-export function validateFunctionDefinition(parsedLines: ParsedLine[]): ValidationResult {
-  const errors: string[] = [];
-  const warnings: string[] = [];
-  
-  // Functions should NOT have START/END blocks (they're not main flow)
-  // Instead, they should have parameters and return statements
-  
-  // Check for proper return statements
-  const hasReturn = parsedLines.some(line => line.blockType === 'return');
-  if (!hasReturn) {
-    warnings.push('Function should have at least one return statement');
-  }
-  
-  // Check for unclosed conditions (enhanced logic for functions)
->>>>>>> 525a7244
   let openConditions = 0;
   let openLoops = 0;
   
   parsedLines.forEach((line, index) => {
-<<<<<<< HEAD
     if (line.blockType === 'condition' && !line.isClosing) {
       openConditions++;
     } else if (line.blockType === 'condition' && line.isClosing) {
-=======
-    // Opening conditions
-    if (line.blockType === 'condition' && !line.isClosing) {
-      openConditions++;
-    } 
-    // Closing conditions (condition blocks marked as closing)
-    else if (line.blockType === 'condition' && line.isClosing) {
-      openConditions--;
-    }
-    // Handle "End if", "End else", etc. statements that close conditions
-    else if (line.isClosing && /^end\s+(if|else|condition)/i.test(line.content)) {
->>>>>>> 525a7244
       openConditions--;
     }
     
@@ -235,13 +203,8 @@
   const allWarnings: string[] = [];
   
   functions.forEach(func => {
-<<<<<<< HEAD
     // Validate function structure (without START/END requirements)
     const funcValidation = validateFunctionStructure(func.blocks);
-=======
-    // Validate function structure using function-specific validation
-    const funcValidation = validateFunctionDefinition(func.blocks);
->>>>>>> 525a7244
     allErrors.push(...funcValidation.errors.map(e => `In function '${func.name}': ${e}`));
     allWarnings.push(...funcValidation.warnings.map(w => `In function '${func.name}': ${w}`));
     
